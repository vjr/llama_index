--- conflicted
+++ resolved
@@ -49,11 +49,7 @@
 nest-asyncio = "^1.5.8"
 nltk = "^3.8.1"
 numpy = "*"
-<<<<<<< HEAD
 openai = ">=1.0.0"
-=======
-openai = "<1"
->>>>>>> 1ac36247
 pandas = "*"
 python = ">=3.8.1,<3.12"
 tenacity = ">=8.2.0,<9.0.0"
