--- conflicted
+++ resolved
@@ -14,12 +14,8 @@
 from llama_index.core.callbacks.base import CallbackManager
 from llama_index.core.indices.prompt_helper import PromptHelper
 from llama_index.core.indices.utils import truncate_text
-<<<<<<< HEAD
+from llama_index.core.llms import LLM
 from llama_index.core.prompts.base import BasePromptTemplate
-=======
-from llama_index.core.llms import LLM
-from llama_index.core.prompts.base import BasePromptTemplate, PromptTemplate
->>>>>>> ff4fd29f
 from llama_index.core.prompts.default_prompt_selectors import (
     DEFAULT_REFINE_PROMPT_SEL,
     DEFAULT_TEXT_QA_PROMPT_SEL,
@@ -62,16 +58,7 @@
     query_satisfied=True. In effect, doesn't do any answer filtering.
     """
 
-<<<<<<< HEAD
-    def __init__(
-        self,
-        prompt: BasePromptTemplate,
-        llm: LLMPredictorType,
-        output_cls: Optional[BaseModel],
-    ):
-=======
     def __init__(self, prompt: BasePromptTemplate, llm: LLM, output_cls: BaseModel):
->>>>>>> ff4fd29f
         self._prompt = prompt
         self._llm = llm
         self._output_cls = output_cls
