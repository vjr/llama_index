--- conflicted
+++ resolved
@@ -1,27 +1,15 @@
-<<<<<<< HEAD
 from typing import List
 
-from llama_index.ingestion import run_transformations
-from llama_index.node_parser import SimpleNodeParser
 from llama_index.extractors import (
-    SummaryExtractor,
-=======
-from llama_index import Document
-from llama_index.indices.service_context import ServiceContext
-from llama_index.node_parser import SimpleNodeParser
-from llama_index.node_parser.extractors import (
     KeywordExtractor,
-    MetadataExtractor,
->>>>>>> 82892e9a
     QuestionsAnsweredExtractor,
     SummaryExtractor,
     TitleExtractor,
 )
-<<<<<<< HEAD
 from llama_index.indices.service_context import ServiceContext
+from llama_index.ingestion import run_transformations
+from llama_index.node_parser import SimpleNodeParser
 from llama_index.schema import Document, TransformComponent
-=======
->>>>>>> 82892e9a
 
 
 def test_metadata_extractor(mock_service_context: ServiceContext) -> None:
